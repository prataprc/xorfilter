--- conflicted
+++ resolved
@@ -105,11 +105,7 @@
     let mut n = 0;
     c.bench_function("bench_contains_100000", |b| {
         b.iter(|| {
-<<<<<<< HEAD
-            filter.contains(keys[n % keys.len()]);
-=======
             filter.contains(&keys[n % keys.len()]);
->>>>>>> b450530c
             n += 1;
         })
     });
